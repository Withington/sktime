__all__ = [
    "check_y",
    "check_X",
    "check_y_X",
    "check_fh",
    "check_cv",
    "check_window_length",
    "check_step_length",
    "check_time_index",
    "check_consistent_time_index",
    "check_alpha",
    "check_is_fitted_in_transform"
]
__author__ = ["Markus Löning", "@big-o"]

import numpy as np
import pandas as pd

from sktime.utils.validation import check_is_fitted
from sktime.utils.validation import is_int


def check_y_X(y, X):
    """Validate input data.
    Parameters
    ----------
    y : pandas Series or numpy ndarray
    X : pandas DataFrame
    Returns
    -------
    None
    Raises
    ------
    ValueError
        If y is an invalid input
    """
    y = check_y(y)
    X = check_X(X)
    check_consistent_time_index(y, X)
    return y, X


def check_y(y):
    """Validate input data.
    Parameters
    ----------
    y : pd.Series

    Returns
    -------
    y : pd.Series

    Raises
    ------
    ValueError
        If y is an invalid input
    """
    # Check if pandas series or numpy array
    if not isinstance(y, pd.Series):
        raise ValueError(f"`y` must be a pandas Series, but found: {type(y)}")

    # check that series is not empty
    if len(y) < 1:
        raise ValueError(f"`y` must contain at least some observations, but found empty series: {y}")

    # check time index
    check_time_index(y.index)
    return y


def check_cv(cv):
    """
    Check CV generators.

    Parameters
    ----------
    cv : CV generator

    Raises
    ------
    ValueError
        if cv does not have the required attributes.
    """
    required_attributes = ("split", "fh", "window_length")
    for attr in required_attributes:
        if not hasattr(cv, attr):
            raise ValueError(f"`cv` iterator must have a {attr} attribute.")
    return cv


def check_time_index(time_index):
    """Check time index.

    Parameters
    ----------
    time_index : pd.Index or np.array

    Returns
    -------
    time_index : pd.Index
    """
    if isinstance(time_index, np.ndarray):
        time_index = pd.Index(time_index)

    # period or datetime index are not support yet
    supported_index_types = (pd.RangeIndex, pd.Int64Index, pd.UInt64Index)
    if not isinstance(time_index, supported_index_types):
        raise NotImplementedError(f"{type(time_index)} is not supported, "
                                  f"please use one of {supported_index_types} instead.")

    if not time_index.is_monotonic:
        raise ValueError(f"Time index must be sorted (monotonically increasing), "
                         f"but found: {time_index}")

    return time_index


def check_X(X):
    """Validate input data.

    Parameters
    ----------
    X : pandas.DataFrame

    Returns
    -------
    X : pandas.DataFrame

    Raises
    ------
    ValueError
        If y is an invalid input
    """
    if not isinstance(X, pd.DataFrame):
        raise ValueError(f"`X` must a pandas DataFrame, but found: {type(X)}")
    if X.shape[0] > 1:
        raise ValueError(f"`X` must consist of a single row, but found: {X.shape[0]} rows")

    # Check if index is the same for all columns.

    # Get index from first row, can be either pd.Series or np.array.
    first_index = X.iloc[0, 0].index if hasattr(X.iloc[0, 0], 'index') else pd.RangeIndex(X.iloc[0, 0].shape[0])

    # Series must contain now least 2 observations, otherwise should be primitive.
    if len(first_index) < 1:
        raise ValueError(f'Time series must contain now least 2 observations, but found: '
                         f'{len(first_index)} observations in column: {X.columns[0]}')

    # Compare with remaining columns
    for c, col in enumerate(X.columns):
        index = X.iloc[0, c].index if hasattr(X.iloc[0, c], 'index') else pd.RangeIndex(X.iloc[0, 0].shape[0])
        if not np.array_equal(first_index, index):
            raise ValueError(f'Found time series with unequal index in column {col}. '
                             f'Input time-series must have the same index.')

    return X


def check_window_length(window_length):
    """Validate window length"""
    if window_length is not None:
        if not is_int(window_length) or window_length < 1:
            raise ValueError(f"`window_length` must be a positive integer >= 1 or None, "
                             f"but found: {window_length}")
    return window_length


def check_step_length(step_length):
    """Validate window length"""
    if step_length is not None:
        if not is_int(step_length) or step_length < 1:
            raise ValueError(f"`step_length` must be a positive integer >= 1 or None, "
                             f"but found: {step_length}")
    return step_length


def check_sp(sp):
    """Validate seasonal periodicity.

    Parameters
    ----------
    sp : int
        Seasonal periodicity

    Returns
    -------
    sp : int
        Validated seasonal periodicity
    """
    if sp is not None:
        if not is_int(sp) or sp < 1:
            raise ValueError("`sp` must be a positive integer >= 1 or None")
    return sp


def check_fh(fh):
    """Validate forecasting horizon.

    Parameters
    ----------
    fh : int, list of int, array of int
        Forecasting horizon with steps ahead to predict.

    Returns
    -------
    fh : numpy array of int
        Sorted and validated forecasting horizon.
    """
    # check single integer
    if is_int(fh):
        fh = np.array([fh], dtype=np.int)

    # check array
    elif isinstance(fh, np.ndarray):
        if fh.ndim > 1:
            raise ValueError(f"`fh` must be a 1d array, but found shape: "
                             f"{fh.shape}")

        if not np.issubdtype(fh.dtype, np.integer):
            raise ValueError(f"If `fh` is passed as an array, it must "
                             f"be an array of integers, but found an "
                             f"array of type: {fh.dtype}")



    # check list
    elif isinstance(fh, list):
        if not np.all([is_int(h) for h in fh]):
            raise ValueError("If `fh` is passed as a list, "
                             "it has to be a list of integers.")
        fh = np.array(fh, dtype=np.int)

    else:
        raise ValueError(f"`fh` has to be either a numpy array or list of integers, "
                         f"or a single integer, but found: {type(fh)}")

    # check fh is not empty
    if len(fh) < 1:
        raise ValueError(f"`fh` cannot be empty, please specify now least one "
                         f"step to forecast.")

    # check fh does not contain duplicates
    if len(fh) != len(np.unique(fh)):
        raise ValueError(f"`fh` should not contain duplicates.")

    # sort fh
    fh.sort()

<<<<<<< HEAD
    # check fh contains only non-zero positive values
    # if fh[0] <= 0:
    #     raise ValueError(f"fh must contain only positive values (>=1), "
    #                      f"but found: {fh[0]}")

=======
>>>>>>> 1477fe2a
    return fh


def check_is_fitted_in_transform(estimator, attributes, msg=None, all_or_any=all):
    """Checks if the estimator is fitted during transform by verifying the presence of
    "all_or_any" of the passed attributes and raises a NotFittedError with the
    given message.

    Parameters
    ----------
    estimator : estimator instance.
        estimator instance for which the check is performed.
    attributes : attribute name(s) given as string or a list/tuple of strings
        Eg.:
            ``["coef_", "estimator_", ...], "coef_"``
    msg : string
        The default error message is, "This %(name)s instance is not fitted
        yet. Call 'fit' with appropriate arguments before using this method."
        For custom messages if "%(name)s" is present in the message string,
        it is substituted for the estimator name.
        Eg. : "Estimator, %(name)s, must be fitted before sparsifying".
    all_or_any : callable, {all, any}, default all
        Specify whether all or any of the given attributes must exist.
    Returns
    -------
    None

    Raises
    ------
    NotFittedError
        If the attributes are not found.    
    """
    if msg is None:
        msg = ("This %(name)s instance has not been fitted yet. Call 'transform' with "
               "appropriate arguments before using this method.")

    check_is_fitted(estimator, attributes=attributes, msg=msg, all_or_any=all_or_any)


def check_consistent_time_index(*ys, y_train=None):
    """Check that y_test and y_pred have consistent indices.
    Parameters
    ----------
    y_test : pd.Series
    y_pred : pd.Series
    y_train : pd.Series
    Raises
    ------
    ValueError
        If time indicies are not equal
    """

    # only validate indices if data is passed as pd.Series
    first_index = ys[0].index
    check_time_index(first_index)
    for y in ys[1:]:
        check_time_index(y.index)

        if not first_index.equals(y.index):
            raise ValueError(f"Found inconsistent time indices.")

    if y_train is not None:
        check_time_index(y_train.index)
        if y_train.index.max() >= first_index.min():
            raise ValueError(f"Found `y_train` with time index which is not "
                             f"before time index of `y_pred`")


def check_alpha(alpha):
    """Check that a confidence level alpha (or list of alphas) is valid.
    All alpha values must lie in the open interval (0, 1).
    Parameters
    ----------
    alpha : float, list of float
    Raises
    ------
    ValueError
        If alpha is outside the range (0, 1).
    """
    # check type
    if isinstance(alpha, list):
        if not all(isinstance(a, float) for a in alpha):
            raise ValueError("When `alpha` is passed as a list, "
                             "it must be a list of floats")

    elif isinstance(alpha, float):
        alpha = [alpha]  # make iterable

    # check range
    for a in alpha:
        if not 0 < a < 1:
            raise ValueError(f"`alpha` must lie in the open interval (0, 1), "
                             f"but found: {a}.")

    return alpha<|MERGE_RESOLUTION|>--- conflicted
+++ resolved
@@ -245,15 +245,6 @@
 
     # sort fh
     fh.sort()
-
-<<<<<<< HEAD
-    # check fh contains only non-zero positive values
-    # if fh[0] <= 0:
-    #     raise ValueError(f"fh must contain only positive values (>=1), "
-    #                      f"but found: {fh[0]}")
-
-=======
->>>>>>> 1477fe2a
     return fh
 
 
